[package]
name = "longshot"
version = "0.3.0"
authors = ["Peter Edge <edge.peterj@gmail.com>"]

[dependencies]
<<<<<<< HEAD
bio = "0.17.0"
rust-htslib = "0.22.0"
=======
bio = "0.25.0"
rust-htslib = "0.14.0"
>>>>>>> 30fd4257
clap = "2.26.2"
chrono = "0.4"
rand = "0.4"
error-chain = "0.12.0"
csv = "1.0.5"
serde = "1"
serde_derive = "1"
#fishers_exact = "1.0.1"

[build-dependencies]
cc = "1.0"

#[profile.release]
#debug = true       # (u32 or bool) Include debug information (debug symbols).<|MERGE_RESOLUTION|>--- conflicted
+++ resolved
@@ -4,13 +4,8 @@
 authors = ["Peter Edge <edge.peterj@gmail.com>"]
 
 [dependencies]
-<<<<<<< HEAD
-bio = "0.17.0"
+bio = "0.25.0"
 rust-htslib = "0.22.0"
-=======
-bio = "0.25.0"
-rust-htslib = "0.14.0"
->>>>>>> 30fd4257
 clap = "2.26.2"
 chrono = "0.4"
 rand = "0.4"
