//! Longshot
//!
//! Longshot is a diploid SNV caller for single molecule sequencing (SMS) reads such as PacBio
//!
//! Author: Peter Edge
//!
//! Contact: edge.peterj@gmail.com

#![allow(dead_code)]
// `error_chain!` can recurse deeply
#![recursion_limit = "1024"]

// external crates
extern crate bio;
extern crate chrono;
extern crate clap;
extern crate core;
extern crate rand;
extern crate rust_htslib;
#[macro_use]
extern crate error_chain;
<<<<<<< HEAD
extern crate disjoint_sets;
=======
extern crate fishers_exact;
extern crate hashbrown;
>>>>>>> c3909566

// import modules
mod call_genotypes;
mod call_potential_snvs;
mod errors;
mod estimate_alignment_parameters;
mod estimate_read_coverage;
mod extract_fragments; //mod extract_fragments_debug;
mod genotype_probs;
mod haplotype_assembly;
mod print_output;
mod realignment;
mod util;
mod variants_and_fragments;
//mod spoa;

// use declarations
use bio::stats::{LogProb, PHREDProb, Prob};
use call_genotypes::*;
use clap::{App, Arg};
use errors::*;
use estimate_alignment_parameters::estimate_alignment_parameters;
use estimate_read_coverage::calculate_mean_coverage;
use extract_fragments::ExtractFragmentParameters;
use fishers_exact::fishers_exact;
use genotype_probs::{Genotype, GenotypePriors};
use haplotype_assembly::*;
use print_output::{print_variant_debug, print_vcf};
use realignment::AlignmentType;
use std::fs::create_dir;
use std::fs::remove_dir_all;
use std::fs::File;
use std::io::prelude::*;
use std::path::Path;
use util::*;
use util::{
    parse_flag, parse_positive_f64, parse_prob_into_logprob, parse_u32, parse_u8, parse_usize,
};
use variants_and_fragments::VarFilter;

//use variants_and_fragments::parse_VCF_potential_variants;
//use haplotype_assembly::separate_reads_by_haplotype;
//use realignment::{AlignmentParameters, TransitionProbs, EmissionProbs};

/// The main function
///
/// The main function follows the [error-chain recommended practice](http://brson.github.io/2016/11/30/starting-with-error-chain)
/// It execute the run() function (which contains the entirety of the program logic)
/// If the program fails, grab the chain of errors incurred and print them with nonzero exit code (and any backtrace)
fn main() {
    if let Err(ref e) = run() {
        println!("error: {}", e);
        for e in e.iter().skip(1) {
            println!("caused by: {}", e);
        }
        if let Some(backtrace) = e.backtrace() {
            println!("backtrace: {:?}", backtrace);
        }
        std::process::exit(1);
    }
}

/// The run function
///
/// The run function contains the whole program logic as per [error-chain recommended practice](http://brson.github.io/2016/11/30/starting-with-error-chain)
///
/// # Outline of steps performed
/// 1. Retrieve and process command line arguments
/// 2. If --auto_max_cov is set, calculate mean read coverage and use it to estimate max read coverage
/// 3. Traverse the CIGARs in the bam file to estimate the HMM alignment parameters
/// 4. Use pileup-based approach to call potential SNVs
/// 5. Extract haplotype fragment information (alleles/qualities per site per read) from reads using Pair-HMM realignment
/// 6. Calculate genotypes for each site using the estimated alleles/qualities without using haplotype information
/// 7. Iteratively assemble haplotypes and refine genotypes
/// 8. Print output VCF
///
/// # Errors
/// - errors returned by any of the function calls deeper in the program
/// - if various command-line arguments are specified multiple times or with invalid values
/// - if a file/directory already exists and -F option isn't set (e.g. vcf output or vcf debug directory)
/// - input bam file isn't indexed
fn run() -> Result<()> {
    /***********************************************************************************************/
    // READ COMMAND LINE ARGUMENTS
    /***********************************************************************************************/

    eprintln!("");

    let input_args = App::new("Longshot")
        .version("0.3.1")
        .author("Peter Edge <edge.peterj@gmail.com>")
        .about("SNV caller for Third-Generation Sequencing reads")
        .arg(Arg::with_name("Input BAM")
                .short("b")
                .long("bam")
                .value_name("BAM")
                .help("sorted, indexed BAM file with error-prone reads")
                .display_order(10)
                .required(true)
                .takes_value(true))
        .arg(Arg::with_name("Input FASTA")
                .short("f")
                .long("ref")
                .value_name("FASTA")
                .help("indexed FASTA reference that BAM file is aligned to")
                .display_order(20)
                .required(true)
                .takes_value(true))
        .arg(Arg::with_name("Output VCF")
                .short("o")
                .long("out")
                .value_name("VCF")
                .help("output VCF file with called variants.")
                .display_order(30)
                .required(true)
                .takes_value(true))
        .arg(Arg::with_name("Region")
                .short("r")
                .long("region")
                .value_name("string")
                .help("Region in format <chrom> or <chrom:start-stop> in which to call variants (1-based, inclusive).")
                .display_order(40)
                //.required(true)
                .takes_value(true))
        /*.arg(Arg::with_name("Potential Variants VCF")
            .short("v")
            .long("potential_variants")
            .value_name("VCF")
            .help("Use the variants in this VCF as the potential variants instead of using pileup method. NOTE: every variant is used and only the allele fields are considered! Genotypes, filters, qualities etc are ignored!")
            .display_order(45)
            .takes_value(true))*/
        .arg(Arg::with_name("Haplotype Bam Prefix")
            .short("p")
            .long("hap_bam_prefix")
            .value_name("BAM")
            .help("Write haplotype-separated reads to 3 bam files using this prefix: <prefix>.hap1.bam, <prefix>.hap2.bam, <prefix>.unassigned.bam")
            .display_order(50))
        .arg(Arg::with_name("Auto max coverage")
            .short("A")
            .long("auto_max_cov")
            .help("Automatically calculate mean coverage for region and set max coverage to mean_coverage + 5*sqrt(mean_coverage). (SLOWER)")
            .display_order(75))
        .arg(Arg::with_name("Min coverage")
            .short("c")
            .long("min_cov")
            .value_name("int")
            .help("Minimum coverage (of reads passing filters) to consider position as a potential SNV.")
            .display_order(78)
            .default_value("6"))
        .arg(Arg::with_name("Max coverage")
                .short("C")
                .long("max_cov")
                .value_name("int")
                .help("Maximum coverage (of reads passing filters) to consider position as a potential SNV.")
                .display_order(80)
                .default_value("8000"))
        .arg(Arg::with_name("Min mapq")
                .short("q")
                .long("min_mapq")
                .value_name("int")
                .help("Minimum mapping quality to use a read.")
                .display_order(90)
                .default_value("30"))
        .arg(Arg::with_name("Min allele quality")
            .short("a")
            .long("min_allele_qual")
            .value_name("float")
            .help("Minimum estimated quality (Phred-scaled) of allele observation on read to use for genotyping/haplotyping.")
            .display_order(92)
            .default_value("7.0"))
        .arg(Arg::with_name("Haplotype assignment quality")
            .short("y")
            .long("hap_assignment_qual")
            .value_name("float")
            .help("Minimum quality (Phred-scaled) of read->haplotype assignment (for read separation).")
            .display_order(94)
            .default_value("20.0"))
        .arg(Arg::with_name("Potential SNV Cutoff")
            .long("potential_snv_cutoff")
            .short("Q")
            .value_name("float")
            .help("Consider a site as a potential SNV if the original PHRED-scaled QUAL score for 0/0 genotype is below this amount (a larger value considers more potential SNV sites).")
            .display_order(96)
            .default_value("20.0"))
        .arg(Arg::with_name("Potential SNV Min Alt Count")
            .long("min_alt_count")
            .short("e")
            .value_name("int")
            .help("Require a potential SNV to have at least this many alternate allele observations.")
            .display_order(97)
            .default_value("3"))
        .arg(Arg::with_name("Potential SNV Min Alt Fraction")
            .long("min_alt_frac")
            .short("E")
            .value_name("float")
            .help("Require a potential SNV to have at least this fraction of alternate allele observations.")
            .display_order(98)
            .default_value("0.125"))
        .arg(Arg::with_name("Haplotype Convergence Delta")
            .long("hap_converge_delta")
            .short("L")
            .value_name("float")
            .help("Terminate the haplotype/genotype iteration when the relative change in log-likelihood falls below this amount. Setting a larger value results in faster termination but potentially less accurate results.")
            .display_order(99)
            .default_value(&"0.0001"))
        .arg(Arg::with_name("Anchor length")
                .short("l")
                .long("anchor_length")
                .value_name("int")
                .help("Length of indel-free anchor sequence on the left and right side of read realignment window.")
                .display_order(100)
                .default_value("6"))
        .arg(Arg::with_name("Variant cluster max size")
                .short("m")
                .long("max_snvs")
                .value_name("int")
                .help("Cut off variant clusters after this many variants. 2^m haplotypes must be aligned against per read for a variant cluster of size m.")
                .display_order(130)
                .default_value("3"))
        /*.arg(Arg::with_name("Use POA")
            .short("p")
            .long("poa")
            .help("EXPERIMENTAL: Run the algorithm twice, using Partial-Order-Alignment on phased reads to find new candidate SNVs and Indels the second time.")
            .display_order(130))*/
        .arg(Arg::with_name("Max window padding")
                .short("W")
                .long("max_window")
                .value_name("int")
                .help("Maximum \"padding\" bases on either side of variant realignment window")
                .display_order(150)
                .default_value("50"))
        .arg(Arg::with_name("Max CIGAR indel")
                .short("I")
                .long("max_cigar_indel")
                .value_name("int")
                .default_value("20")
                .help("Throw away a read-variant during allelotyping if there is a CIGAR indel (I/D/N) longer than this amount in its window.")
                .display_order(151))
        .arg(Arg::with_name("Numerically stable alignment")
            .short("S")
            .long("stable_alignment")
            .help("Use numerically-stable (logspace) pair HMM forward algorithm. Is significantly slower but may be more accurate. Tests have shown this not to be necessary for highly error prone reads (PacBio CLR).")
            .display_order(161))
        .arg(Arg::with_name("Force overwrite")
            .short("F")
            .long("force_overwrite")
            .help("If output files (VCF or variant debug directory) exist, delete and overwrite them.")
            .display_order(164))
        .arg(Arg::with_name("Max alignment")
            .short("x")
            .long("max_alignment")
            .help("Use max scoring alignment algorithm rather than pair HMM forward algorithm.")
            .display_order(166))
        .arg(Arg::with_name("Band width")
                .short("B")
                .long("band_width")
                .help("Minimum width of alignment band. Band will increase in size if sequences are different lengths.")
                .display_order(170)
                .default_value("20"))
        .arg(Arg::with_name("Density parameters")
            .short("D")
            .long("density_params")
            .value_name("string")
            .help("Parameters to flag a variant as part of a \"dense cluster\". Format <n>:<l>:<gq>. \
                     If there are at least n variants within l base pairs with genotype quality >=gq, \
                     then these variants are flagged as \"dn\"")
            .display_order(172)
            .default_value("10:500:50"))
        .arg(Arg::with_name("Sample ID")
            .short("s")
            .long("sample_id")
            .value_name("string")
            .help("Specify a sample ID to write to the output VCF")
            .display_order(174)
            .default_value(&"SAMPLE"))
        .arg(Arg::with_name("Homozygous SNV Rate")
            .long("hom_snv_rate")
            .value_name("float")
            .help("Specify the homozygous SNV Rate for genotype prior estimation")
            .display_order(176)
            .default_value(&"0.0005"))
        .arg(Arg::with_name("Heterozygous SNV Rate")
            .long("het_snv_rate")
            .value_name("float")
            .help("Specify the heterozygous SNV Rate for genotype prior estimation")
            .display_order(178)
            .default_value(&"0.001"))
        .arg(Arg::with_name("Homozygous Indel Rate")
            .long("hom_indel_rate")
            .value_name("float")
            .help("Specify the homozygous Indel Rate for genotype prior estimation")
            .display_order(180)
            .hidden(true)
            .default_value(&"0.0"))
        .arg(Arg::with_name("Heterozygous Indel Rate")
            .long("het_indel_rate")
            .value_name("float")
            .help("Specify the heterozygous Indel Rate for genotype prior estimation")
            .display_order(182)
            .hidden(true)
            .default_value(&"0.0"))
        .arg(Arg::with_name("ts/tv Ratio")
            .long("ts_tv_ratio")
            .value_name("float")
            .help("Specify the transition/transversion rate for genotype grior estimation")
            .display_order(184)
            .default_value(&"0.5"))
        .arg(Arg::with_name("Strand Bias P-value cutoff")
            .short("P")
            .long("strand_bias_pvalue_cutoff")
            .value_name("float")
            .help("Remove a variant if the allele observations are biased toward one strand (forward or reverse) according to Fisher's exact test. Use this cutoff for the two-tailed P-value.")
            .display_order(185)
            .default_value(&"0.01"))
        .arg(Arg::with_name("No haplotypes")
                .short("n")
                .long("no_haps")
                .help("Don't call HapCUT2 to phase variants.")
                .display_order(190))
        .arg(Arg::with_name("Variant debug directory")
            .short("d")
            .long("variant_debug_dir")
            .value_name("path")
            .help("write out current information about variants at each step of algorithm to files in this directory")
            .display_order(210))
        .get_matches();

    // parse the input arguments and throw errors if inputs are invalid
    let bamfile_name = input_args
        .value_of("Input BAM")
        .chain_err(|| "Input BAM file not defined.")?
        .to_string();
    let fasta_file = input_args
        .value_of("Input FASTA")
        .chain_err(|| "Input FASTA file not defined.")?
        .to_string();
    let output_vcf_file = input_args
        .value_of("Output VCF")
        .chain_err(|| "Output VCF file not defined.")?
        .to_string();
    let interval: Option<GenomicInterval> =
        parse_region_string(input_args.value_of("Region"), &bamfile_name)?;
    let hap_bam_prefix: Option<&str> = input_args.value_of("Haplotype Bam Prefix");
    let force = parse_flag(&input_args, "Force overwrite")?;
    let no_haps = parse_flag(&input_args, "No haplotypes")?;
    let min_mapq: u8 = parse_u8(&input_args, "Min mapq")?;
    let anchor_length: usize = parse_usize(&input_args, "Anchor length")?;
    let variant_cluster_max_size: usize = parse_usize(&input_args, "Variant cluster max size")?;
    let max_window_padding: usize = parse_usize(&input_args, "Max window padding")?;
    let max_cigar_indel: usize = parse_usize(&input_args, "Max CIGAR indel")?;
    let min_allele_qual: f64 = parse_nonnegative_f64(&input_args, "Min allele quality")?;
    let strand_bias_pvalue_cutoff: f64 =
        parse_nonnegative_f64(&input_args, "Strand Bias P-value cutoff")?;
    let hap_assignment_qual: f64 = parse_nonnegative_f64(&input_args, "Haplotype assignment quality")?;
    let ll_delta: f64 = parse_positive_f64(&input_args, "Haplotype Convergence Delta")?;
    let potential_snv_cutoff_phred = parse_positive_f64(&input_args, "Potential SNV Cutoff")?;
    let potential_snv_min_alt_count: usize =
        parse_usize(&input_args, "Potential SNV Min Alt Count")?;
    let potential_snv_min_alt_frac: f64 =
        parse_nonnegative_f64(&input_args, "Potential SNV Min Alt Fraction")?;
    let hom_snv_rate: LogProb = parse_prob_into_logprob(&input_args, "Homozygous SNV Rate")?;
    let het_snv_rate: LogProb = parse_prob_into_logprob(&input_args, "Heterozygous SNV Rate")?;
    let hom_indel_rate: LogProb = parse_prob_into_logprob(&input_args, "Homozygous Indel Rate")?;
    let het_indel_rate: LogProb = parse_prob_into_logprob(&input_args, "Heterozygous Indel Rate")?;
    let sample_name: String = input_args
        .value_of(&"Sample ID")
        .chain_err(|| "Sample ID not defined.")?
        .to_string();
    //let potential_variants_file: Option<&str> = input_args.value_of("Potential Variants VCF");

    // sanity checks on values that aren't covered by parsing functions
    ensure!(
        ll_delta < 1.0,
        format!("Haplotype Convergence Delta must be less than 1.0!")
    );

    // manipulations to get some of the option values into forms we want
    let max_p_miscall: f64 = *Prob::from(PHREDProb(min_allele_qual));
    let hap_max_p_misassign: f64 = *Prob::from(PHREDProb(hap_assignment_qual));
    let potential_snv_cutoff: LogProb = LogProb::from(PHREDProb(potential_snv_cutoff_phred));

    // if VCF file exists, throw error unless --force_overwrite option is set
    let vcf = Path::new(&output_vcf_file);
    ensure!(
        !vcf.is_file() || force,
        "Variant output file already exists. Rerun with -F option to force overwrite."
    );

    // ensure that BAM file is indexed
    let bai_str = bamfile_name.clone() + ".bai";
    ensure!(Path::new(&bai_str).is_file(), "BAM file must be indexed with samtools index. Index file should have same name as BAM file with .bai appended.");

    // ensure that FASTA file is indexed
    let fai_str = fasta_file.clone() + ".fai";
    ensure!(Path::new(&fai_str).is_file(), "FASTA reference file must be indexed with samtools faidx. Index file should have same name as FASTA file with .fai appended.");

    // check if variant debug directory exists
    // if it does, delete the directory if --force_overwrite option is set or throw an error
    let variant_debug_directory: Option<String> = match input_args
        .value_of("Variant debug directory")
    {
        Some(dir) => {
            let p = Path::new(&dir);
            if p.exists() {
                if force {
                    remove_dir_all(p).chain_err(|| "Error removing variant debug directory.")?;
                } else {
                    bail!("Variant debug directory already exists. Rerun with -F option to force overwrite.");
                }
            }
            create_dir(&dir).chain_err(|| "Error creating variant debug directory.")?;
            Some(dir.to_string())
        }
        None => None,
    };

    // multiply by 2.0 because internally we use this value as the probability of transition to
    // a single transversion base, not the combined probability of transversion to either one
    let ts_tv_ratio = 2.0 * parse_positive_f64(&input_args, "ts/tv Ratio")?;

    let dn_params = input_args
        .value_of("Density parameters")
        .chain_err(|| "Density parameters not defined.")?
        .split(":")
        .collect::<Vec<&str>>();

    if dn_params.len() != 3 {
        bail!(
            "Format for density params should be <n>:<l>:<gq>, with all 3 values being integers."
        );
    }

    let dn_count = dn_params[0].parse::<usize>().chain_err(|| {
        "Format for density params should be <n>:<l>:<gq>, with all 3 values being integers."
    })?;
    let dn_len = dn_params[1].parse::<usize>().chain_err(|| {
        "Format for density params should be <n>:<l>:<gq>, with all 3 values being integers."
    })?;
    let dn_gq = dn_params[2].parse::<usize>().chain_err(|| {
        "Format for density params should be <n>:<l>:<gq>, with all 3 values being integers."
    })?;

    let density_params = DensityParameters {
        n: dn_count,
        len: dn_len,
        gq: dn_gq as f64,
    };

    let alignment_type = match (
        parse_flag(&input_args, "Numerically stable alignment")?,
        parse_flag(&input_args, "Max alignment")?,
    ) {
        (false, false) => AlignmentType::ForwardAlgorithmNonNumericallyStable,
        (true, false) => AlignmentType::ForwardAlgorithmNumericallyStable,
        (false, true) => AlignmentType::ViterbiMaxScoringAlignment,
        (true, true) => {
            bail!(
                "Numerically stable alignment option and max alignment options are incompatible."
            );
        }
    };

    let band_width: usize = parse_usize(&input_args, "Band width")?;
    //let use_poa = parse_flag(&input_args, "Use POA");
    let min_cov: u32 = parse_u32(&input_args, "Min coverage")?;

    let max_cov: u32 = match parse_flag(&input_args, "Auto max coverage")? {
        false => {
            // manually assigned coverage cutoff from user
            parse_u32(&input_args, "Max coverage")?
        }
        true => {
            eprintln!(
                "{} Automatically determining max read coverage.",
                print_time()
            );
            eprintln!("{} Estimating mean read coverage...", print_time());
            let mean_coverage: f64 = calculate_mean_coverage(&bamfile_name, &interval)
                .chain_err(|| "Error calculating mean coverage for BAM file.")?;
            let calculated_max_cov =
                (mean_coverage as f64 + 5.0 * (mean_coverage as f64).sqrt()) as u32;
            eprintln!("{} Mean read coverage: {:.2}", print_time(), mean_coverage);

            calculated_max_cov
        }
    };

    if max_cov > 0 {
        eprintln!("{} Min read coverage set to {}.", print_time(), min_cov);
        eprintln!("{} Max read coverage set to {}.", print_time(), max_cov);
    } else {
        bail!("{} ERROR: Max read coverage set to 0.");
    }

    // we store the read IDs if we will be separating the reads by haplotype
    // we will compute sets holding the separated read IDs and then refer back to the original BAM
    // and write to separate files based on set membership
    let store_read_id = hap_bam_prefix != None;

    let extract_fragment_parameters = ExtractFragmentParameters {
        min_mapq,
        alignment_type,
        band_width,
        anchor_length,
        variant_cluster_max_size: variant_cluster_max_size,
        max_window_padding,
        max_cigar_indel,
        store_read_id
    };

    eprintln!("{} Estimating alignment parameters...", print_time());
    let alignment_parameters = estimate_alignment_parameters(
        &bamfile_name,
        &fasta_file,
        &interval,
        min_mapq,
        max_cigar_indel as u32,
    )
    .chain_err(|| "Error estimating alignment parameters.")?;

    /***********************************************************************************************/
    // GET GENOTYPE PRIORS
    /***********************************************************************************************/

    let genotype_priors = GenotypePriors::new(
        hom_snv_rate,
        het_snv_rate,
        hom_indel_rate,
        het_indel_rate,
        ts_tv_ratio,
    )
    .chain_err(|| "Error estimating genotype priors.")?;

    /***********************************************************************************************/
    // FIND INITIAL SNVS WITH READ PILEUP
    /***********************************************************************************************/

    //let bam_file: String = "test_data/test.bam".to_string();
    eprintln!("{} Calling potential SNVs using pileup...", print_time());
    /*let mut varlist = match potential_variants_file {
        Some(file) => { parse_VCF_potential_variants(&file.to_string(), &bamfile_name) }
        None => { call_potential_snvs::call_potential_snvs(&bamfile_name,
                                                 &fasta_file,
                                                 &interval,
                                                 &genotype_priors,
                                                 min_cov,
                                                 max_cov,
                                                 min_mapq,
                                                 max_p_miscall,
                                                 alignment_parameters.ln()) }
    };*/
    let mut varlist = call_potential_snvs::call_potential_snvs(
        &bamfile_name,
        &fasta_file,
        &interval,
        &genotype_priors,
        min_cov,
        max_cov,
        potential_snv_min_alt_count,
        potential_snv_min_alt_frac,
        min_mapq,
        alignment_parameters.ln(),
        potential_snv_cutoff,
    )
    .chain_err(|| "Error calling potential SNVs.")?;

    print_variant_debug(
        &mut varlist,
        &interval,
        &variant_debug_directory,
        &"1.0.potential_SNVs.vcf",
        max_cov,
        &density_params,
        &sample_name,
    )?;

    eprintln!(
        "{} {} potential SNVs identified.",
        print_time(),
        varlist.lst.len()
    );

    if varlist.lst.len() == 0 {
        return Ok(());
    }

    /***********************************************************************************************/
    // EXTRACT FRAGMENT INFORMATION FROM READS
    /***********************************************************************************************/

    eprintln!(
        "{} Generating haplotype fragments from reads...",
        print_time()
    );
    let mut flist = extract_fragments::extract_fragments(
        &bamfile_name,
        &fasta_file,
        &mut varlist,
        &interval,
        extract_fragment_parameters,
        alignment_parameters,
    )
    .chain_err(|| "Error generating haplotype fragments from BAM reads.")?;

    // if we're printing out variant "debug" information, print out a fragment file to that debug directory
    match &variant_debug_directory {
        &Some(ref debug_dir) => {
            let ffn = match Path::new(&debug_dir).join(&"fragments.txt").to_str() {
                Some(s) => s.to_owned(),
                None => {
                    bail!("Invalid unicode provided for variant debug directory");
                }
            };
            // normally phase_variant is used to select which variants are heterozygous, so that
            // we only pass to HapCUT2 heterozygous variants
            // in this case, we set them all to 1 so we generate fragments for all variants
            let phase_variant: Vec<bool> = vec![true; varlist.lst.len()];
            // generate_flist_buffer generates a Vec<Vec<u8>> where each inner vector is a file line
            // together the lines represent the contents of a fragment file in HapCUT-like format
            let mut fragment_buffer =
                generate_flist_buffer(&flist, &phase_variant, max_p_miscall, true, &(0..flist.len()).collect(),0)
                    .chain_err(|| "Error generating fragment list buffer.")?;

            // convert the buffer of u8s into strings and print them to the fragment file
            let fragment_file_path = Path::new(&ffn);
            let mut fragment_file = File::create(&fragment_file_path)
                .chain_err(|| "Could not open fragment file for writing.")?;
            for mut line_u8 in fragment_buffer {
                line_u8.pop();
                writeln!(fragment_file, "{}", u8_to_string(&line_u8)?)
                    .chain_err(|| "Error writing to fragment file.")?;
            }
        }
        &None => {}
    }

    /***********************************************************************************************/
    // CALL GENOTYPES USING REFINED QUALITY SCORES
    /***********************************************************************************************/

    eprintln!(
        "{} Calling initial genotypes using pair-HMM realignment...",
        print_time()
    );
    call_genotypes_no_haplotypes(&flist, &mut varlist, &genotype_priors, max_p_miscall)
        .chain_err(|| "Error calling initial genotypes with estimated allele qualities.")?;

    // use Fishers exact test to check if allele observations are biased toward one strand or the other
    for mut var in &mut varlist.lst {
        if !var.alleles.len() == 2 {
            continue;
        }
        let counts: [u32; 4] = [
            var.allele_counts_forward[0] as u32,
            var.allele_counts_reverse[0] as u32,
            var.allele_counts_forward[1] as u32,
            var.allele_counts_reverse[1] as u32,
        ];
        let fishers_exact_pvalues = fishers_exact(&counts)
            .chain_err(|| "Error calculating Fisher's exact test for strand bias.")?;;

        //println!("{:?} {:?} {:?}  {:?}",&counts, fishers_exact_pvalues.two_tail_pvalue, fishers_exact_pvalues.less_pvalue, fishers_exact_pvalues.greater_pvalue);
        var.strand_bias_pvalue = if fishers_exact_pvalues.two_tail_pvalue <= 500.0 {
            *PHREDProb::from(Prob(fishers_exact_pvalues.two_tail_pvalue))
        } else {
            500.0
        };

        if fishers_exact_pvalues.two_tail_pvalue < strand_bias_pvalue_cutoff {
            var.filter.add_filter(VarFilter::StrandBias);
            var.genotype = Genotype(0, 0);
            var.gq = 0.0;
        }
    }

    for f in 0..flist.len() {
        &flist[f].calls.retain(|&c| {
            !varlist.lst[c.var_ix as usize]
                .filter
                .has_filter(VarFilter::StrandBias)
        });
    }

    print_variant_debug(
        &mut varlist,
        &interval,
        &variant_debug_directory,
        &"2.0.realigned_genotypes.vcf",
        max_cov,
        &density_params,
        &sample_name,
    )?;

    // if haplotype information usage is turned off, immediately print VCF and terminate.
    if no_haps {
        print_vcf(
            &mut varlist,
            &interval,
            &None,
            &output_vcf_file,
            false,
            max_cov,
            &density_params,
            &sample_name,
            false,
        )
        .chain_err(|| "Error printing VCF output.")?;
        return Ok(());
    }
    /***********************************************************************************************/
    // ITERATIVELY ASSEMBLE HAPLOTYPES AND CALL GENOTYPES
    /***********************************************************************************************/

    eprintln!(
        "{} Iteratively assembling haplotypes and refining genotypes...",
        print_time()
    );
    call_genotypes_with_haplotypes(
        &mut flist,
        &mut varlist,
        &interval,
        &genotype_priors,
        &variant_debug_directory,
        3,
        max_cov,
        &density_params,
        max_p_miscall,
        &sample_name,
        ll_delta,
    )
    .chain_err(|| "Error during haplotype/genotype iteration procedure.")?;

    /*
    if use_poa {
        /***********************************************************************************************/
    // PERFORM PARTIAL ORDER ALIGNMENT TO FIND NEW VARIANTS
    /***********************************************************************************************/
    let (h1,h2) = separate_reads_by_haplotype(&flist, LogProb::from(Prob(0.99)));

    eprintln!("{} Using Partial Order Alignment (POA) to find new variants...", print_time());

    let mut varlist_poa = call_potential_snvs::call_potential_variants_poa(&bamfile_name,
    &fasta_file,
    &interval,
    &h1,
    &h2,
    max_cov,
    min_mapq,
    alignment_parameters.ln());

    eprintln!("{} Merging POA variants with pileup SNVs...",print_time());

    varlist.combine(&mut varlist_poa);

    print_variant_debug(&mut varlist, &interval, &variant_debug_directory,&"4.0.new_potential_SNVs_after_POA.vcf", max_cov, &density_params, &sample_name);

    eprintln!("{} {} potential variants after POA.", print_time(),varlist.lst.len());

    /***********************************************************************************************/
    // PRODUCE FRAGMENT DATA FOR NEW VARIANTS
    /***********************************************************************************************/
    eprintln!("{} Producing condensed read data for POA variants...",print_time());
    let mut flist2 = extract_fragments::extract_fragments(&bamfile_name,
    &fasta_file,
    &varlist,
    &interval,
    extract_fragment_parameters,
    alignment_parameters,
    None);  // Some(flist)

    call_genotypes_no_haplotypes(&flist2, &mut varlist, &genotype_priors, max_p_miscall); // temporary
    print_variant_debug(&mut varlist, &interval, &variant_debug_directory,&"5.0.realigned_genotypes_after_POA.vcf", max_cov, &density_params, &sample_name);

    eprintln!("{} Iteratively assembling haplotypes and refining genotypes (with POA variants)...",print_time());
    call_genotypes_with_haplotypes(&mut flist2, &mut varlist, &interval, &genotype_priors,
    &variant_debug_directory, 6, max_cov, max_p_miscall, &sample_name, ll_delta);

    /***********************************************************************************************/
    // PERFORM FINAL FILTERING STEPS AND PRINT OUTPUT VCF
    /***********************************************************************************************/
    //calculate_mec(&flist2, &mut varlist);
    }

    let debug_filename = if use_poa {
    "7.0.final_genotypes.vcf"
    } else {
    "4.0.final_genotypes.vcf"
    };
     */

    // calculate MEC-based statistics for variants and blocks
    calculate_mec(&flist, &mut varlist, max_p_miscall)
        .chain_err(|| "Error calculating MEC for haplotype blocks.")?;

    // if haplotype-based read separation is turned on,
    // write BAM files for h1,h2, and unassigned
    match hap_bam_prefix {
        Some(p) => {

            eprintln!(
                "{} Calculating fraction of reads assigned to either haplotype...",
                print_time()
            );
            // h1 and h2 are hash-sets containing the qnames of the reads assigned to haplotype 1 and 2 respectively.
            let (h1, h2) =
                separate_fragments_by_haplotype(&flist, LogProb::from(Prob(1.0 - hap_max_p_misassign)))?;

            eprintln!(
                "{} Writing haplotype-assigned reads to bam files...",
                print_time()
            );
            separate_bam_reads_by_haplotype(
                &bamfile_name,
                &interval,
                p.to_string(),
                &h1,
                &h2,
                min_mapq,
            )
            .chain_err(|| "Error separating BAM reads by haplotype.")?;
        }
        None => {}
    }

    // Print the final VCF output
    eprintln!("{} Printing VCF file...", print_time());
    print_variant_debug(
        &mut varlist,
        &interval,
        &variant_debug_directory,
        "4.0.final_genotypes.vcf",
        max_cov,
        &density_params,
        &sample_name,
    )?;
    print_vcf(
        &mut varlist,
        &interval,
        &Some(fasta_file),
        &output_vcf_file,
        false,
        max_cov,
        &density_params,
        &sample_name,
        false,
    )
    .chain_err(|| "Error printing VCF output.")?;

    Ok(())
}<|MERGE_RESOLUTION|>--- conflicted
+++ resolved
@@ -19,12 +19,9 @@
 extern crate rust_htslib;
 #[macro_use]
 extern crate error_chain;
-<<<<<<< HEAD
 extern crate disjoint_sets;
-=======
 extern crate fishers_exact;
 extern crate hashbrown;
->>>>>>> c3909566
 
 // import modules
 mod call_genotypes;
